// Copyright (c) Microsoft Corporation. All rights reserved.
// Licensed under the MIT License.

#include "core/providers/cuda/tensor/gather_nd_impl.h"
#include "core/providers/cuda/cu_inc/common.cuh"
#include "core/providers/cuda/atomic/common.cuh"

namespace onnxruntime {
namespace cuda {

template <typename TIndex>
__global__ void _ComputeSliceOffsetsKernel(
    const int64_t batch_dims,
    const TArray<int64_t> input_dims,
    const size_t num_slices,
    const size_t num_slices_per_batch,
    const size_t input_batch_stride,
    const size_t num_slice_dims,
    const int64_t* const sizes_from_slice_dims_data,  // num_slice_dims elements
    const TIndex* const indices_data,                 // num_slices * num_slice_dims elements
    int64_t* const input_slice_offsets_data) {        // num_slices elements
  CALCULATE_ELEMENTWISE_INDEX_OR_EXIT(slice_idx, num_slices)

  const size_t batch_idx = slice_idx / num_slices_per_batch;
  const size_t base_offset = batch_idx * input_batch_stride;

  const TIndex* const slice_indices = indices_data + slice_idx * num_slice_dims;
  size_t relative_slice_offset = 0;
  for (size_t dim_idx = 0; dim_idx < num_slice_dims; ++dim_idx) {
    int64_t index = static_cast<int64_t>(slice_indices[dim_idx]);
    const size_t input_dim_idx = batch_dims + dim_idx;
    CUDA_KERNEL_ASSERT(index >= -input_dims[input_dim_idx] && index < input_dims[input_dim_idx]);
    if (index < 0) index += input_dims[input_dim_idx];

    relative_slice_offset += index * sizes_from_slice_dims_data[dim_idx];
  }

  input_slice_offsets_data[slice_idx] = base_offset + relative_slice_offset;
}

template <typename T>
__global__ void _GatherNDKernel(
    const size_t num_slices,
    const T* input_data,
    T* output_data,
    const size_t slice_size,
    const int64_t* slice_offsets) {
  CALCULATE_ELEMENTWISE_INDEX_OR_EXIT(i, num_slices * slice_size)
  uint64_t slice_offset = slice_offsets[i / slice_size];
  output_data[i] = input_data[slice_offset + i % slice_size];
};

template <typename TIndex>
void ComputeSliceOffsetsImpl(
    cudaStream_t stream,
    const int64_t batch_dims,
    const TArray<int64_t> input_dims,
    const size_t num_slices,
    const size_t num_slices_per_batch,
    const size_t input_batch_stride,
    const size_t num_slice_dims,
    const int64_t* const sizes_from_slice_dims_data,  // num_slice_dims elements
    const TIndex* const indices_data,                 // num_slices * num_slice_dims elements
    int64_t* const input_slice_offsets_data) {        // num_slices elements
  const unsigned int blocks_per_grid = static_cast<unsigned int>(CeilDiv(num_slices, GridDim::maxThreadsPerBlock));
<<<<<<< HEAD
  _ComputeSliceOffsetsKernel<<<blocks_per_grid, GridDim::maxThreadsPerBlock>>>(
=======
  _ComputeSliceOffsetsKernel<<<blocks_per_grid, GridDim::maxThreadsPerBlock, 0, stream>>>(
>>>>>>> f649f917
      batch_dims,
      input_dims,
      num_slices,
      num_slices_per_batch,
      input_batch_stride,
      num_slice_dims,
      sizes_from_slice_dims_data,
      indices_data,
      input_slice_offsets_data);
}

template <typename T>
void GatherNDImpl(
    cudaStream_t stream,
    const size_t num_slices,
    const void* input_data,
    void* output_data,
    const size_t slice_size,
    const int64_t* input_slice_offsets_data) {
  const unsigned int blocks_per_grid = static_cast<unsigned int>(CeilDiv(num_slices * slice_size, GridDim::maxThreadsPerBlock));
<<<<<<< HEAD
  _GatherNDKernel<T><<<blocks_per_grid, GridDim::maxThreadsPerBlock, 0>>>(
=======
  _GatherNDKernel<T><<<blocks_per_grid, GridDim::maxThreadsPerBlock, 0, stream>>>(
>>>>>>> f649f917
      num_slices, static_cast<const T*>(input_data), static_cast<T*>(output_data), slice_size, input_slice_offsets_data);
}

#define SPECIALIZED_COMPUTE_SLICE_OFFSETS_IMPL(TIndex) \
  template void ComputeSliceOffsetsImpl<TIndex>(       \
      cudaStream_t stream,                             \
      const int64_t batch_dims,                        \
      const TArray<int64_t> input_dims,                \
      const size_t num_slices,                         \
      const size_t num_slices_per_batch,               \
      const size_t input_batch_stride,                 \
      const size_t num_slice_dims,                     \
      const int64_t* const sizes_from_slice_dims_data, \
      const TIndex* const indices_data,                \
      int64_t* const input_slice_offsets_data);

#define SPECIALIZED_IMPL(T) \
  template void GatherNDImpl<T>(cudaStream_t stream, const size_t num_slices, const void* input_data, void* output_data, const size_t slice_size, const int64_t* input_slice_offsets_data);

SPECIALIZED_COMPUTE_SLICE_OFFSETS_IMPL(int32_t)
SPECIALIZED_COMPUTE_SLICE_OFFSETS_IMPL(int64_t)

SPECIALIZED_IMPL(float)
SPECIALIZED_IMPL(int64_t)
#if !defined(__CUDA_ARCH__) || __CUDA_ARCH__ >= 600
SPECIALIZED_IMPL(half)
SPECIALIZED_IMPL(double)
#endif
#if CUDA_VERSION >= 11000 && (__CUDA_ARCH__ >= 800 || !defined(__CUDA_ARCH__))
SPECIALIZED_IMPL(nv_bfloat16)
#endif

}  // namespace cuda
}  // namespace onnxruntime<|MERGE_RESOLUTION|>--- conflicted
+++ resolved
@@ -63,11 +63,7 @@
     const TIndex* const indices_data,                 // num_slices * num_slice_dims elements
     int64_t* const input_slice_offsets_data) {        // num_slices elements
   const unsigned int blocks_per_grid = static_cast<unsigned int>(CeilDiv(num_slices, GridDim::maxThreadsPerBlock));
-<<<<<<< HEAD
-  _ComputeSliceOffsetsKernel<<<blocks_per_grid, GridDim::maxThreadsPerBlock>>>(
-=======
   _ComputeSliceOffsetsKernel<<<blocks_per_grid, GridDim::maxThreadsPerBlock, 0, stream>>>(
->>>>>>> f649f917
       batch_dims,
       input_dims,
       num_slices,
@@ -88,11 +84,7 @@
     const size_t slice_size,
     const int64_t* input_slice_offsets_data) {
   const unsigned int blocks_per_grid = static_cast<unsigned int>(CeilDiv(num_slices * slice_size, GridDim::maxThreadsPerBlock));
-<<<<<<< HEAD
-  _GatherNDKernel<T><<<blocks_per_grid, GridDim::maxThreadsPerBlock, 0>>>(
-=======
   _GatherNDKernel<T><<<blocks_per_grid, GridDim::maxThreadsPerBlock, 0, stream>>>(
->>>>>>> f649f917
       num_slices, static_cast<const T*>(input_data), static_cast<T*>(output_data), slice_size, input_slice_offsets_data);
 }
 
